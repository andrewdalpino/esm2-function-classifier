--- conflicted
+++ resolved
@@ -19,13 +19,10 @@
 
 from transformers import EsmTokenizer, EsmConfig, EsmForSequenceClassification
 
-<<<<<<< HEAD
-from data import CAFA5
+from data import AmiGO
 from go_wrapper import GOGraph
 from metrics import ExcessGraphComponents, PrecisionRecallCurve
-=======
-from data import AmiGO
->>>>>>> 1f435cf6
+
 
 
 
